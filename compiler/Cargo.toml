--- conflicted
+++ resolved
@@ -8,8 +8,5 @@
 regex-automata = { workspace = true }
 serde = { workspace = true, features = ["derive"] }
 serde_json = { workspace = true }
-<<<<<<< HEAD
 comptime = { git = "https://github.com/jp4g/sparse_array", branch = "feat/comptime-codegen" }
-=======
-thiserror = { workspace = true }
->>>>>>> f45751c8
+thiserror = { workspace = true }