use clap::{Parser, Subcommand};
use compiler::{DecomposedRegexConfig, NFAGraph, compile, decomposed_to_composed_regex};
use heck::{ToPascalCase, ToSnakeCase};
use std::{fs::File, path::PathBuf};

#[derive(Parser)]
#[command(about = "ZK Regex Compiler CLI")]
struct Cli {
    #[command(subcommand)]
    command: Commands,
}

#[derive(Subcommand)]
enum Commands {
    /// Process a decomposed regex file
    Decomposed {
        /// Path to the decomposed regex JSON file
        #[arg(short, long)]
        decomposed_regex_path: PathBuf,

<<<<<<< HEAD
        /// File path for circuit output
=======
        /// Directory path for output files
>>>>>>> 20ee1d3b
        #[arg(short, long)]
        output_file_path: PathBuf,

        /// Template name in PascalCase (e.g., TimestampRegex)
        #[arg(short, long, value_parser = validate_cli_template_name)]
        template_name: String,

        /// Noir boolean
        #[arg(long)]
        noir: bool,
    },

    /// Process a raw regex string
    Raw {
        /// Raw regex string
        #[arg(short, long)]
        raw_regex: String,

        /// Directory path for output files
        #[arg(short, long)]
        output_file_path: PathBuf,

        /// Template name in PascalCase (e.g., TimestampRegex)
        #[arg(short, long, value_parser = validate_cli_template_name)]
        template_name: String,

        /// Noir boolean
        #[arg(long)]
        noir: bool,
    },

    /// Generate circuit inputs from a cached graph
    GenerateCircomInput {
        /// Path to the graph JSON file
        #[arg(short, long)]
        graph_path: PathBuf,

        /// Input string to match
        #[arg(short, long)]
        input: String,

        /// Maximum haystack length
        #[arg(short = 'h', long)]
        max_haystack_len: usize,

        /// Maximum match length
        #[arg(short = 'm', long)]
        max_match_len: usize,

        /// Output JSON file for circuit inputs
        #[arg(short, long)]
        output: PathBuf,
    },
}

fn validate_cli_template_name(name: &str) -> Result<String, String> {
    // Convert to PascalCase to normalize
    let pascal_name = name.to_pascal_case();

    // Verify it's valid PascalCase
    if pascal_name != name {
        return Err("Template name must be in PascalCase (e.g., ThisIsATemplate)".into());
    }

    Ok(name.to_string())
}

fn save_outputs(
    nfa: &NFAGraph,
    circom_code: String,
    output_dir: &PathBuf,
    template_name: &str,
) -> Result<(), Box<dyn std::error::Error>> {
    validate_cli_template_name(template_name)?;

    // Create output directory if it doesn't exist
    std::fs::create_dir_all(output_dir)?;

    let snake_case_name = template_name.to_snake_case();

    // Save Circom file
    let circom_path = output_dir.join(format!("{}_regex.circom", snake_case_name));
    std::fs::write(&circom_path, circom_code)?;

    // Save graph JSON
    let graph_json = nfa.to_json()?;
    let graph_path = output_dir.join(format!("{}_graph.json", snake_case_name));
    std::fs::write(&graph_path, graph_json)?;

    println!("Generated files:");
    println!("  Circuit: {}", circom_path.display());
    println!("  Graph: {}", graph_path.display());

    Ok(())
}

fn main() -> Result<(), Box<dyn std::error::Error>> {
    let cli = Cli::parse();

    match cli.command {
        Commands::Decomposed {
            decomposed_regex_path,
            output_file_path,
            template_name,
            noir,
        } => {
            let config: DecomposedRegexConfig =
                serde_json::from_reader(File::open(decomposed_regex_path)?)?;

            let (combined_pattern, max_bytes) = decomposed_to_composed_regex(&config);

            let nfa = compile(&combined_pattern)?;

<<<<<<< HEAD
            // Generate Circom code
            let max_substring_bytes = if !max_bytes.is_empty() {
                Some(max_bytes.as_slice())
=======
            let circom_code = if !max_bytes.is_empty() {
                nfa.generate_circom_code(&template_name, &combined_pattern, Some(&max_bytes))?
>>>>>>> 20ee1d3b
            } else {
                None
            };
            let code = if noir {
                nfa.generate_noir_code(&template_name, &combined_pattern, max_substring_bytes)?
            } else {
                nfa.generate_circom_code(&template_name, &combined_pattern, max_substring_bytes)?
            };

<<<<<<< HEAD
            // Create output file path by combining directory and template name
            let file_extension = if noir { ".nr" } else { ".circom" };
            let output_file = output_file_path.join(format!("{template_name}.{file_extension}"));
            std::fs::write(output_file, code)?;
=======
            save_outputs(&nfa, circom_code, &circom_file_path, &template_name)?;
>>>>>>> 20ee1d3b
        }

        Commands::Raw {
            raw_regex,
            output_file_path,
            template_name,
            noir,
        } => {
            let nfa = compile(&raw_regex)?;
            let code = if noir {
                nfa.generate_noir_code(&template_name, &raw_regex, None)?
            } else {
                nfa.generate_circom_code(&template_name, &raw_regex, None)?
            };

<<<<<<< HEAD
            // Create output file path by combining directory and template name
            let file_extension = if noir { ".nr" } else { ".circom" };
            let output_file = output_file_path.join(format!("{template_name}.{file_extension}"));
            std::fs::write(output_file, code)?;
=======
            save_outputs(&nfa, circom_code, &circom_file_path, &template_name)?;
        }

        Commands::GenerateCircomInput {
            graph_path,
            input,
            max_haystack_len,
            max_match_len,
            output,
        } => {
            // Load the cached graph
            let graph_json = std::fs::read_to_string(graph_path)?;
            let nfa = NFAGraph::from_json(&graph_json)?;

            // Generate circuit inputs
            let inputs = nfa.generate_circom_inputs(&input, max_len)?;

            // Save inputs
            let input_json = serde_json::to_string_pretty(&inputs)?;
            std::fs::write(&output, input_json)?;

            println!("Generated circuit inputs: {}", output.display());
>>>>>>> 20ee1d3b
        }
    }

    Ok(())
}<|MERGE_RESOLUTION|>--- conflicted
+++ resolved
@@ -18,11 +18,7 @@
         #[arg(short, long)]
         decomposed_regex_path: PathBuf,
 
-<<<<<<< HEAD
-        /// File path for circuit output
-=======
         /// Directory path for output files
->>>>>>> 20ee1d3b
         #[arg(short, long)]
         output_file_path: PathBuf,
 
@@ -95,6 +91,7 @@
     circom_code: String,
     output_dir: &PathBuf,
     template_name: &str,
+    file_extension: &str
 ) -> Result<(), Box<dyn std::error::Error>> {
     validate_cli_template_name(template_name)?;
 
@@ -103,9 +100,9 @@
 
     let snake_case_name = template_name.to_snake_case();
 
-    // Save Circom file
-    let circom_path = output_dir.join(format!("{}_regex.circom", snake_case_name));
-    std::fs::write(&circom_path, circom_code)?;
+    // Save circuit file
+    let circuit_path = output_dir.join(format!("{}_regex.{}", snake_case_name, file_extension));
+    std::fs::write(&circuit_path, circom_code)?;
 
     // Save graph JSON
     let graph_json = nfa.to_json()?;
@@ -113,7 +110,7 @@
     std::fs::write(&graph_path, graph_json)?;
 
     println!("Generated files:");
-    println!("  Circuit: {}", circom_path.display());
+    println!("  Circuit: {}", circuit_path.display());
     println!("  Graph: {}", graph_path.display());
 
     Ok(())
@@ -136,31 +133,19 @@
 
             let nfa = compile(&combined_pattern)?;
 
-<<<<<<< HEAD
-            // Generate Circom code
-            let max_substring_bytes = if !max_bytes.is_empty() {
-                Some(max_bytes.as_slice())
-=======
-            let circom_code = if !max_bytes.is_empty() {
-                nfa.generate_circom_code(&template_name, &combined_pattern, Some(&max_bytes))?
->>>>>>> 20ee1d3b
+            let code = !max_bytes.is_empty() {
+                if noir {
+                    nfa.generate_noir_code(&template_name, &combined_pattern, Some(&max_bytes))?
+                } else {
+                    nfa.generate_circom_code(&template_name, &combined_pattern, Some(max_bytes))?
+                };
             } else {
                 None
-            };
-            let code = if noir {
-                nfa.generate_noir_code(&template_name, &combined_pattern, max_substring_bytes)?
-            } else {
-                nfa.generate_circom_code(&template_name, &combined_pattern, max_substring_bytes)?
-            };
+            }
 
-<<<<<<< HEAD
             // Create output file path by combining directory and template name
             let file_extension = if noir { ".nr" } else { ".circom" };
-            let output_file = output_file_path.join(format!("{template_name}.{file_extension}"));
-            std::fs::write(output_file, code)?;
-=======
-            save_outputs(&nfa, circom_code, &circom_file_path, &template_name)?;
->>>>>>> 20ee1d3b
+            save_outputs(&nfa, code, &output_file_path, &template_name, &file_extension)?;
         }
 
         Commands::Raw {
@@ -176,13 +161,9 @@
                 nfa.generate_circom_code(&template_name, &raw_regex, None)?
             };
 
-<<<<<<< HEAD
             // Create output file path by combining directory and template name
             let file_extension = if noir { ".nr" } else { ".circom" };
-            let output_file = output_file_path.join(format!("{template_name}.{file_extension}"));
-            std::fs::write(output_file, code)?;
-=======
-            save_outputs(&nfa, circom_code, &circom_file_path, &template_name)?;
+            save_outputs(&nfa, code, &output_file_path, &template_name, &file_extension)?;
         }
 
         Commands::GenerateCircomInput {
@@ -204,7 +185,6 @@
             std::fs::write(&output, input_json)?;
 
             println!("Generated circuit inputs: {}", output.display());
->>>>>>> 20ee1d3b
         }
     }
 
