--- conflicted
+++ resolved
@@ -18,122 +18,7 @@
 use crate::nfa::NFAGraph;
 use crate::nfa::error::{NFAError, NFAResult};
 
-<<<<<<< HEAD
 impl NFAGraph {
-=======
-#[derive(Serialize)]
-pub struct CircomInputs {
-    #[serde(rename = "inHaystack")]
-    in_haystack: Vec<u8>,
-    #[serde(rename = "matchStart")]
-    match_start: usize,
-    #[serde(rename = "matchLength")]
-    match_length: usize,
-    #[serde(rename = "currStates")]
-    curr_states: Vec<usize>,
-    #[serde(rename = "nextStates")]
-    next_states: Vec<usize>,
-    #[serde(skip_serializing_if = "Option::is_none")]
-    #[serde(rename = "captureGroupIds")]
-    capture_group_ids: Option<Vec<usize>>,
-    #[serde(skip_serializing_if = "Option::is_none")]
-    #[serde(rename = "captureGroupStarts")]
-    capture_group_starts: Option<Vec<u8>>,
-    #[serde(skip_serializing_if = "Option::is_none")]
-    #[serde(rename = "captureGroupStartIndices")]
-    capture_group_start_indices: Option<Vec<usize>>,
-}
-
-impl NFAGraph {
-    /// Generates the core data needed for Circom circuit generation.
-    ///
-    /// Returns:
-    /// - Vector of start states
-    /// - Vector of accept states
-    /// - Vector of transitions: (from_state, min_byte, max_byte, to_state, capture_info)
-    ///
-    /// The transitions are compressed into byte ranges for efficiency.
-    pub fn generate_circom_data(
-        &self,
-    ) -> NFAResult<(
-        Vec<usize>,
-        Vec<usize>,
-        Vec<(usize, u8, u8, usize, Option<(usize, bool)>)>,
-    )> {
-        if self.start_states.is_empty() {
-            return Err(NFAError::Verification("NFA has no start states".into()));
-        }
-        if self.accept_states.is_empty() {
-            return Err(NFAError::Verification("NFA has no accept states".into()));
-        }
-
-        let start_states = self.start_states.iter().copied().collect();
-        let accept_states = self.accept_states.iter().copied().collect();
-
-        let transitions = self.get_transitions_with_capture_info();
-        if transitions.is_empty() {
-            return Err(NFAError::Verification("NFA has no transitions".into()));
-        }
-
-        // Group and convert to ranges
-        let mut range_transitions = Vec::new();
-        let mut grouped: HashMap<(usize, usize, Option<(usize, bool)>), Vec<u8>> = HashMap::new();
-
-        for (src, byte, dst, capture) in transitions {
-            if src >= self.nodes.len() || dst >= self.nodes.len() {
-                return Err(NFAError::InvalidStateId(format!(
-                    "State {}->{} out of bounds",
-                    src, dst
-                )));
-            }
-            grouped.entry((src, dst, capture)).or_default().push(byte);
-        }
-
-        // Convert to ranges
-        for ((src, dst, capture), mut bytes) in grouped {
-            if bytes.is_empty() {
-                continue;
-            }
-
-            bytes.sort_unstable();
-            let mut start = bytes[0];
-            let mut prev = start;
-
-            for &byte in &bytes[1..] {
-                if byte != prev + 1 {
-                    range_transitions.push((src, start, prev, dst, capture));
-                    start = byte;
-                }
-                prev = byte;
-            }
-            range_transitions.push((src, start, prev, dst, capture));
-        }
-
-        Ok((start_states, accept_states, range_transitions))
-    }
-
-    /// Escapes special characters in regex patterns for display in Circom comments.
-    /// Handles newlines, quotes, control characters etc.
-    fn escape_regex_for_display(pattern: &str) -> String {
-        pattern
-            .chars()
-            .map(|c| match c {
-                '\n' => "\\n".to_string(),
-                '\r' => "\\r".to_string(),
-                '\t' => "\\t".to_string(),
-                '\\' => "\\\\".to_string(),
-                '\0' => "\\0".to_string(),
-                '\'' => "\\'".to_string(),
-                '\"' => "\\\"".to_string(),
-                '\x08' => "\\b".to_string(),
-                '\x0c' => "\\f".to_string(),
-                c if c.is_ascii_control() => format!("\\x{:02x}", c as u8),
-                c => c.to_string(),
-            })
-            .collect()
-    }
-
->>>>>>> 71143b01
     /// Generates complete Circom circuit code for the NFA.
     ///
     /// # Arguments
@@ -489,91 +374,4 @@
 
         Ok(code)
     }
-<<<<<<< HEAD
-=======
-
-    pub fn generate_circom_inputs(
-        &self,
-        haystack: &str,
-        max_haystack_len: usize,
-        max_match_len: usize,
-    ) -> NFAResult<CircomInputs> {
-        let haystack_bytes = haystack.as_bytes();
-
-        if haystack_bytes.len() > max_haystack_len {
-            return Err(NFAError::InvalidInput(format!(
-                "Haystack length {} exceeds maximum length {}",
-                haystack_bytes.len(),
-                max_haystack_len
-            )));
-        }
-
-        // Generate path traversal
-        let result = self.get_path_to_accept(haystack_bytes)?;
-        let path = result.path;
-        let (match_start, match_length) = result.span;
-        let path_len = path.len();
-
-        if path_len > max_match_len {
-            return Err(NFAError::InvalidInput(format!(
-                "Path length {} exceeds maximum length {}",
-                path_len, max_match_len
-            )));
-        }
-
-        // Extract and pad arrays to max_haystack_len
-        let mut curr_states = path.iter().map(|(curr, _, _, _)| *curr).collect::<Vec<_>>();
-        let mut next_states = path.iter().map(|(_, next, _, _)| *next).collect::<Vec<_>>();
-        let mut in_haystack = haystack_bytes.to_vec();
-
-        // Pad with zeros
-        curr_states.resize(max_match_len, 136279841);
-        next_states.resize(max_match_len, 136279842);
-        in_haystack.resize(max_haystack_len, 0);
-
-        // Handle capture groups if they exist
-        let (capture_group_ids, capture_group_starts, capture_group_start_indices) =
-            if path.iter().any(|(_, _, _, c)| c.is_some()) {
-                let mut ids = path
-                    .iter()
-                    .map(|(_, _, _, c)| c.map(|(id, _)| id).unwrap_or(0))
-                    .collect::<Vec<_>>();
-                let mut starts = path
-                    .iter()
-                    .map(|(_, _, _, c)| c.map(|(_, start)| start as u8).unwrap_or(0))
-                    .collect::<Vec<_>>();
-
-                // Use regex_automata to get capture start indices
-                let re = Regex::new(&self.regex).map_err(|e| {
-                    NFAError::RegexCompilation(format!("Failed to compile regex: {}", e))
-                })?;
-                let mut captures = re.create_captures();
-                re.captures(&haystack, &mut captures);
-
-                let start_indices = (1..=captures.group_len())
-                    .filter_map(|i| captures.get_group(i))
-                    .map(|m| m.start)
-                    .collect();
-
-                // Pad arrays
-                ids.resize(max_match_len, 0);
-                starts.resize(max_match_len, 0);
-
-                (Some(ids), Some(starts), Some(start_indices))
-            } else {
-                (None, None, None)
-            };
-
-        Ok(CircomInputs {
-            in_haystack,
-            match_start,
-            match_length,
-            curr_states,
-            next_states,
-            capture_group_ids,
-            capture_group_starts,
-            capture_group_start_indices,
-        })
-    }
->>>>>>> 71143b01
 }