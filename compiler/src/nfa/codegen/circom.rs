--- conflicted
+++ resolved
@@ -47,100 +47,6 @@
 }
 
 impl NFAGraph {
-<<<<<<< HEAD
-=======
-    /// Generates the core data needed for Circom circuit generation.
-    ///
-    /// Returns:
-    /// - Vector of start states
-    /// - Vector of accept states
-    /// - Vector of transitions: (from_state, min_byte, max_byte, to_state, capture_info)
-    ///
-    /// The transitions are compressed into byte ranges for efficiency.
-    pub fn generate_circom_data(
-        &self,
-    ) -> NFAResult<(
-        Vec<usize>,
-        Vec<usize>,
-        Vec<(usize, u8, u8, usize, Option<(usize, bool)>)>,
-    )> {
-        if self.start_states.is_empty() {
-            return Err(NFABuildError::Verification(
-                "NFA has no start states".into(),
-            ));
-        }
-        if self.accept_states.is_empty() {
-            return Err(NFABuildError::Verification(
-                "NFA has no accept states".into(),
-            ));
-        }
-
-        let start_states = self.start_states.iter().copied().collect();
-        let accept_states = self.accept_states.iter().copied().collect();
-
-        let transitions = self.get_transitions_with_capture_info();
-        if transitions.is_empty() {
-            return Err(NFABuildError::Verification("NFA has no transitions".into()));
-        }
-
-        // Group and convert to ranges
-        let mut range_transitions = Vec::new();
-        let mut grouped: HashMap<(usize, usize, Option<(usize, bool)>), Vec<u8>> = HashMap::new();
-
-        for (src, byte, dst, capture) in transitions {
-            if src >= self.nodes.len() || dst >= self.nodes.len() {
-                return Err(NFABuildError::InvalidStateId(format!(
-                    "State {}->{} out of bounds",
-                    src, dst
-                )));
-            }
-            grouped.entry((src, dst, capture)).or_default().push(byte);
-        }
-
-        // Convert to ranges
-        for ((src, dst, capture), mut bytes) in grouped {
-            if bytes.is_empty() {
-                continue;
-            }
-
-            bytes.sort_unstable();
-            let mut start = bytes[0];
-            let mut prev = start;
-
-            for &byte in &bytes[1..] {
-                if byte != prev + 1 {
-                    range_transitions.push((src, start, prev, dst, capture));
-                    start = byte;
-                }
-                prev = byte;
-            }
-            range_transitions.push((src, start, prev, dst, capture));
-        }
-
-        Ok((start_states, accept_states, range_transitions))
-    }
-
-    /// Escapes special characters in regex patterns for display in Circom comments.
-    /// Handles newlines, quotes, control characters etc.
-    fn escape_regex_for_display(pattern: &str) -> String {
-        pattern
-            .chars()
-            .map(|c| match c {
-                '\n' => "\\n".to_string(),
-                '\r' => "\\r".to_string(),
-                '\t' => "\\t".to_string(),
-                '\\' => "\\\\".to_string(),
-                '\0' => "\\0".to_string(),
-                '\'' => "\\'".to_string(),
-                '\"' => "\\\"".to_string(),
-                '\x08' => "\\b".to_string(),
-                '\x0c' => "\\f".to_string(),
-                c if c.is_ascii_control() => format!("\\x{:02x}", c as u8),
-                c => c.to_string(),
-            })
-            .collect()
-    }
->>>>>>> 20ee1d3b
 
     /// Generates complete Circom circuit code for the NFA.
     ///
