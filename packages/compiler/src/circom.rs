use crate::{
    errors::CompilerError,
    regex::get_accepted_state,
    structs::{DFAGraph, RegexAndDFA},
};
use std::{
    collections::{BTreeMap, BTreeSet},
    fs::File,
    io::Write,
    path::Path,
};

/// Builds a reverse graph from a DFA graph and collects accept nodes.
///
/// This function creates a reverse graph where the direction of edges is inverted,
/// and collects all accepting states.
///
/// # Arguments
///
/// * `state_len` - The number of states in the DFA.
/// * `dfa_graph` - A reference to the original DFA graph.
///
/// # Returns
///
/// A Result tuple containing:
/// * The reverse graph as a `BTreeMap<usize, BTreeMap<usize, Vec<u8>>>`.
/// * A `BTreeSet<usize>` of accepting state IDs.
///
/// # Errors
///
/// Returns a `CompilerError::AcceptNodesError` if no accepting states are found.
fn build_reverse_graph(
    state_len: usize,
    dfa_graph: &DFAGraph,
) -> Result<(BTreeMap<usize, BTreeMap<usize, Vec<u8>>>, BTreeSet<usize>), CompilerError> {
    let mut rev_graph = BTreeMap::<usize, BTreeMap<usize, Vec<u8>>>::new();
    let mut accept_nodes = BTreeSet::<usize>::new();

    for i in 0..state_len {
        rev_graph.insert(i, BTreeMap::new());
    }

    for (i, node) in dfa_graph.states.iter().enumerate() {
        for (k, v) in &node.transitions {
            let chars: Vec<u8> = v.iter().cloned().collect();
            rev_graph.get_mut(k).unwrap().insert(i, chars);
        }

        if node.state_type == "accept" {
            accept_nodes.insert(i);
        }
    }

    if accept_nodes.is_empty() {
        return Err(CompilerError::AcceptNodesError(
            "Accept node must exist".to_string(),
        ));
    }

    Ok((rev_graph, accept_nodes))
}

/// Optimizes character ranges by grouping consecutive characters and identifying individual characters.
///
/// This function takes a slice of u8 values (representing ASCII characters) and groups them into
/// ranges where possible, while also identifying individual characters that don't fit into ranges.
///
/// # Arguments
///
/// * `k` - A slice of u8 values representing ASCII characters.
///
/// # Returns
///
/// A tuple containing:
/// * A Vec of (u8, u8) tuples representing optimized character ranges (min, max).
/// * A BTreeSet of u8 values representing individual characters not included in ranges.
///
/// # Note
///
/// Ranges are only created for sequences of 16 or more consecutive characters.
fn optimize_char_ranges(k: &[u8]) -> (Vec<(u8, u8)>, BTreeSet<u8>) {
    let mut min_maxes = vec![];
    let mut vals = k.iter().cloned().collect::<BTreeSet<u8>>();

    if k.is_empty() {
        return (min_maxes, vals);
    }

    let mut cur_min = k[0];
    let mut cur_max = k[0];

    for &val in &k[1..] {
        if cur_max == val {
            continue;
        } else if cur_max + 1 == val {
            cur_max = val;
        } else {
            if cur_max - cur_min >= 16 {
                min_maxes.push((cur_min, cur_max));
            }
            cur_min = val;
            cur_max = val;
        }
    }

    if cur_max - cur_min >= 16 {
        min_maxes.push((cur_min, cur_max));
    }

    for (min, max) in &min_maxes {
        for code in *min..=*max {
            vals.remove(&code);
        }
    }

    (min_maxes, vals)
}

/// Adds a range check for character comparisons in the Circom circuit.
///
/// This function either reuses an existing range check or creates a new one,
/// adding the necessary Circom code lines and updating the relevant counters.
///
/// # Arguments
///
/// * `lines` - A mutable reference to a Vec of Strings containing Circom code lines.
/// * `range_checks` - A mutable reference to a 2D Vec storing existing range checks.
/// * `eq_outputs` - A mutable reference to a Vec storing equality check outputs.
/// * `min` - The minimum value of the range.
/// * `max` - The maximum value of the range.
/// * `lt_i` - A mutable reference to the current LessThan component index.
/// * `and_i` - A mutable reference to the current AND component index.
fn add_range_check(
    lines: &mut Vec<String>,
    range_checks: &mut Vec<Vec<Option<(usize, usize)>>>,
    eq_outputs: &mut Vec<(&str, usize)>,
    min: u8,
    max: u8,
    lt_i: &mut usize,
    and_i: &mut usize,
) {
    if let Some((_, and_i)) = range_checks[min as usize][max as usize] {
        eq_outputs.push(("and", and_i));
    } else {
        lines.push(format!("\t\tlt[{}][i] = LessEqThan(8);", *lt_i));
        lines.push(format!("\t\tlt[{}][i].in[0] <== {};", *lt_i, min));
        lines.push(format!("\t\tlt[{}][i].in[1] <== in[i];", *lt_i));
        lines.push(format!("\t\tlt[{}][i] = LessEqThan(8);", *lt_i + 1));
        lines.push(format!("\t\tlt[{}][i].in[0] <== in[i];", *lt_i + 1));
        lines.push(format!("\t\tlt[{}][i].in[1] <== {};", *lt_i + 1, max));
        lines.push(format!("\t\tand[{}][i] = AND();", *and_i));
        lines.push(format!(
            "\t\tand[{}][i].a <== lt[{}][i].out;",
            *and_i, *lt_i
        ));
        lines.push(format!(
            "\t\tand[{}][i].b <== lt[{}][i].out;",
            *and_i,
            *lt_i + 1
        ));

        eq_outputs.push(("and", *and_i));
        range_checks[min as usize][max as usize] = Some((*lt_i, *and_i));
        *lt_i += 2;
        *and_i += 1;
    }
}

/// Adds an equality check for a specific character code in the Circom circuit.
///
/// This function either reuses an existing equality check or creates a new one,
/// adding the necessary Circom code lines and updating the relevant counter.
///
/// # Arguments
///
/// * `lines` - A mutable reference to a Vec of Strings containing Circom code lines.
/// * `eq_checks` - A mutable reference to a Vec storing existing equality checks.
/// * `code` - The ASCII code of the character to check for equality.
/// * `eq_i` - A mutable reference to the current equality component index.
///
/// # Returns
///
/// The index of the equality check component used or created.
fn add_eq_check(
    lines: &mut Vec<String>,
    eq_checks: &mut Vec<Option<usize>>,
    code: u8,
    eq_i: &mut usize,
) -> usize {
    if let Some(index) = eq_checks[code as usize] {
        index
    } else {
        lines.push(format!("\t\teq[{}][i] = IsEqual();", *eq_i));
        lines.push(format!("\t\teq[{}][i].in[0] <== in[i];", *eq_i));
        lines.push(format!("\t\teq[{}][i].in[1] <== {};", *eq_i, code));
        eq_checks[code as usize] = Some(*eq_i);
        let result = *eq_i;
        *eq_i += 1;
        result
    }
}

/// Adds a state transition to the Circom circuit.
///
/// This function creates an AND gate for the state transition and handles the
/// equality outputs, potentially creating a MultiOR gate if necessary.
///
/// # Arguments
///
/// * `lines` - A mutable reference to a Vec of Strings containing Circom code lines.
/// * `zero_starting_and_idxes` - A mutable reference to a BTreeMap storing AND indices for zero-starting states.
/// * `i` - The current state index.
/// * `prev_i` - The previous state index.
/// * `eq_outputs` - A Vec of tuples containing equality output types and indices.
/// * `and_i` - A mutable reference to the current AND gate index.
/// * `multi_or_checks1` - A mutable reference to a BTreeMap storing MultiOR checks.
/// * `multi_or_i` - A mutable reference to the current MultiOR gate index.
fn add_state_transition(
    lines: &mut Vec<String>,
    zero_starting_and_idxes: &mut BTreeMap<usize, Vec<usize>>,
    i: usize,
    prev_i: usize,
    eq_outputs: Vec<(&str, usize)>,
    and_i: &mut usize,
    multi_or_checks1: &mut BTreeMap<String, usize>,
    multi_or_i: &mut usize,
) {
    lines.push(format!("\t\tand[{}][i] = AND();", and_i));
    lines.push(format!(
        "\t\tand[{}][i].a <== states[i][{}];",
        and_i, prev_i
    ));

    if eq_outputs.len() == 1 {
        lines.push(format!(
            "\t\tand[{}][i].b <== {}[{}][i].out;",
            and_i, eq_outputs[0].0, eq_outputs[0].1
        ));
        if prev_i == 0 {
            zero_starting_and_idxes.get_mut(&i).unwrap().push(*and_i);
        }
    } else if eq_outputs.len() > 1 {
        let eq_outputs_key = serde_json::to_string(&eq_outputs).unwrap();
        if let Some(&multi_or_index) = multi_or_checks1.get(&eq_outputs_key) {
            lines.push(format!(
                "\t\tand[{}][i].b <== multi_or[{}][i].out;",
                and_i, multi_or_index
            ));
        } else {
            lines.push(format!(
                "\t\tmulti_or[{}][i] = MultiOR({});",
                *multi_or_i,
                eq_outputs.len()
            ));
            for (output_i, (eq_type, eq_i)) in eq_outputs.iter().enumerate() {
                lines.push(format!(
                    "\t\tmulti_or[{}][i].in[{}] <== {}[{}][i].out;",
                    *multi_or_i, output_i, eq_type, eq_i
                ));
            }
            lines.push(format!(
                "\t\tand[{}][i].b <== multi_or[{}][i].out;",
                *and_i, *multi_or_i
            ));
            multi_or_checks1.insert(eq_outputs_key, *multi_or_i);
            *multi_or_i += 1;
        }
        if prev_i == 0 {
            zero_starting_and_idxes.get_mut(&i).unwrap().push(*and_i);
        }
    }

    *and_i += 1;
}

/// Helper function to add a MultiOR gate to the Circom circuit.
fn add_multi_or_gate(
    lines: &mut Vec<String>,
    outputs: &[usize],
    multi_or_i: &mut usize,
    i: usize,
    state_var: &str,
) {
    lines.push(format!(
        "\t\tmulti_or[{multi_or_i}][i] = MultiOR({});",
        outputs.len()
    ));
    for (output_i, and_i) in outputs.iter().enumerate() {
        lines.push(format!(
            "\t\tmulti_or[{multi_or_i}][i].in[{output_i}] <== and[{and_i}][i].out;"
        ));
    }
    lines.push(format!(
        "\t\t{state_var}[i+1][{i}] <== multi_or[{multi_or_i}][i].out;"
    ));
}

/// Adds a state update to the Circom circuit.
///
/// This function handles the update of state variables, potentially creating
/// a MultiOR gate if there are multiple outputs to combine.
///
/// # Arguments
///
/// * `lines` - A mutable reference to a Vec of Strings containing Circom code lines.
/// * `i` - The current state index.
/// * `outputs` - A Vec of output indices to be combined.
/// * `zero_starting_states` - A mutable reference to a Vec of zero-starting state indices.
/// * `multi_or_checks2` - A mutable reference to a BTreeMap storing MultiOR checks.
/// * `multi_or_i` - A mutable reference to the current MultiOR gate index.
fn add_state_update(
    lines: &mut Vec<String>,
    i: usize,
    outputs: Vec<usize>,
    zero_starting_states: &[usize],
    multi_or_checks2: &mut BTreeMap<String, usize>,
    multi_or_i: &mut usize,
) {
    let is_zero_starting = zero_starting_states.contains(&i);
    let state_var = if is_zero_starting {
        "states_tmp"
    } else {
        "states"
    };

    match outputs.len() {
        0 => lines.push(format!("\t\t{state_var}[i+1][{i}] <== 0;")),
        1 => lines.push(format!(
            "\t\t{state_var}[i+1][{i}] <== and[{}][i].out;",
            outputs[0]
        )),
        _ => {
            let outputs_key = serde_json::to_string(&outputs).expect("Failed to serialize outputs");
            if let Some(&multi_or_index) = multi_or_checks2.get(&outputs_key) {
                lines.push(format!(
                    "\t\t{state_var}[i+1][{i}] <== multi_or[{multi_or_index}][i].out;"
                ));
            } else {
                add_multi_or_gate(lines, &outputs, multi_or_i, i, state_var);
                multi_or_checks2.insert(outputs_key, *multi_or_i);
                *multi_or_i += 1;
            }
        }
    }
}

/// Adds the 'from_zero_enabled' logic to the Circom circuit.
///
/// This function creates a MultiNOR gate that checks if all non-zero states are inactive,
/// which indicates that the current state is the initial (zero) state.
///
/// # Arguments
///
/// * `lines` - A mutable reference to a Vec of Strings containing Circom code lines.
/// * `state_len` - The total number of states in the DFA.
/// * `zero_starting_states` - A reference to a Vec of indices of zero-starting states.
fn add_from_zero_enabled(
    lines: &mut Vec<String>,
    state_len: usize,
    zero_starting_states: &Vec<usize>,
) {
    lines.push(format!(
        "\t\tfrom_zero_enabled[i] <== MultiNOR({})([{}]);",
        state_len - 1,
        (1..state_len)
            .map(|i| (if zero_starting_states.contains(&i) {
                format!("states_tmp[i+1][{}]", i)
            } else {
                format!("states[i+1][{}]", i)
            }))
            .collect::<Vec<_>>()
            .join(", ")
    ));
}

/// Adds updates for zero-starting states to the Circom circuit.
///
/// This function creates MultiOR gates for each zero-starting state,
/// combining the temporary state with the AND outputs of transitions
/// from the zero state, gated by the 'from_zero_enabled' signal.
///
/// # Arguments
///
/// * `lines` - A mutable reference to a Vec of Strings containing Circom code lines.
/// * `zero_starting_and_idxes` - A reference to a BTreeMap mapping state indices to their corresponding AND gate indices.
fn add_zero_starting_state_updates(
    lines: &mut Vec<String>,
    zero_starting_and_idxes: &BTreeMap<usize, Vec<usize>>,
) {
    for (i, vec) in zero_starting_and_idxes {
        if vec.is_empty() {
            continue;
        }
        lines.push(format!(
            "\t\tstates[i+1][{}] <== MultiOR({})([states_tmp[i+1][{}], {}]);",
            i,
            vec.len() + 1,
            i,
            vec.iter()
                .map(|and_i| format!("from_zero_enabled[i] * and[{}][i].out", and_i))
                .collect::<Vec<_>>()
                .join(", ")
        ));
    }
}

/// Adds state change detection logic to the Circom circuit.
///
/// This function creates inputs for the state_changed component,
/// which detects changes in non-zero states between consecutive steps.
///
/// # Arguments
///
/// * `lines` - A mutable reference to a Vec of Strings containing Circom code lines.
/// * `state_len` - The total number of states in the DFA.
fn add_state_changed_updates(lines: &mut Vec<String>, state_len: usize) {
    for i in 1..state_len {
        lines.push(format!(
            "\t\tstate_changed[i].in[{}] <== states[i+1][{}];",
            i - 1,
            i
        ));
    }
}

/// Generates the state transition logic for the Circom circuit.
///
/// This function creates the core logic for state transitions in the DFA,
/// including range checks, equality checks, and multi-OR operations.
///
/// # Arguments
///
/// * `rev_graph` - A reference to the reverse graph of the DFA.
/// * `state_len` - The total number of states in the DFA.
/// * `end_anchor` - A boolean indicating whether an end anchor is present.
///
/// # Returns
///
/// A tuple containing:
/// * The number of equality checks used.
/// * The number of less-than checks used.
/// * The number of AND gates used.
/// * The number of multi-OR gates used.
/// * A Vec of Strings containing the generated Circom code lines.
fn generate_state_transition_logic(
    rev_graph: &BTreeMap<usize, BTreeMap<usize, Vec<u8>>>,
    state_len: usize,
    end_anchor: bool,
) -> (usize, usize, usize, usize, Vec<String>) {
    let mut eq_i = 0;
    let mut lt_i = 0;
    let mut and_i = 0;
    let mut multi_or_i = 0;

    let mut range_checks = vec![vec![None; 256]; 256];
    let mut eq_checks = vec![None; 256];
    let mut multi_or_checks1 = BTreeMap::<String, usize>::new();
    let mut multi_or_checks2 = BTreeMap::<String, usize>::new();
    let mut zero_starting_states = vec![];
    let mut zero_starting_and_idxes = BTreeMap::<usize, Vec<usize>>::new();

    let mut lines = vec![];

    lines.push("\tfor (var i = 0; i < num_bytes; i++) {".to_string());
    lines.push(format!(
        "\t\tstate_changed[i] = MultiOR({});",
        state_len - 1
    ));
    lines.push("\t\tstates[i][0] <== 1;".to_string());

    if end_anchor {
        lines.push(
            "\t\tpadding_start[i+1] <== IsNotZeroAcc()(padding_start[i], in[i]);".to_string(),
        );
    }

    for i in 1..state_len {
        let mut outputs = vec![];
        zero_starting_and_idxes.insert(i, vec![]);

        for (prev_i, chars) in rev_graph.get(&i).unwrap_or(&BTreeMap::new()) {
            if *prev_i == 0 {
                zero_starting_states.push(i);
            }
            let mut k = chars.clone();
            k.retain(|&x| x != 0);
            k.sort();

            let mut eq_outputs = vec![];

            let (min_maxes, individual_chars) = optimize_char_ranges(&k);

            for (min, max) in min_maxes {
                add_range_check(
                    &mut lines,
                    &mut range_checks,
                    &mut eq_outputs,
                    min,
                    max,
                    &mut lt_i,
                    &mut and_i,
                );
            }

            for &code in &individual_chars {
                let eq_index = add_eq_check(&mut lines, &mut eq_checks, code, &mut eq_i);
                eq_outputs.push(("eq", eq_index));
            }

            add_state_transition(
                &mut lines,
                &mut zero_starting_and_idxes,
                i,
                *prev_i,
                eq_outputs,
                &mut and_i,
                &mut multi_or_checks1,
                &mut multi_or_i,
            );

            if *prev_i != 0 {
                outputs.push(and_i - 1);
            }
        }

        add_state_update(
            &mut lines,
            i,
            outputs,
            &mut zero_starting_states,
            &mut multi_or_checks2,
            &mut multi_or_i,
        );
    }

    add_from_zero_enabled(&mut lines, state_len, &zero_starting_states);
    add_zero_starting_state_updates(&mut lines, &zero_starting_and_idxes);
    add_state_changed_updates(&mut lines, state_len);

    lines.push("\t}".to_string());

    (eq_i, lt_i, and_i, multi_or_i, lines)
}

/// Generates the declarations for the Circom circuit.
///
/// This function creates the initial declarations and setup for the Circom template,
/// including pragma, includes, input/output signals, and component declarations.
///
/// # Arguments
///
/// * `template_name` - The name of the Circom template.
/// * `regex_str` - The regular expression string.
/// * `state_len` - The total number of states in the DFA.
/// * `eq_i` - The number of equality components.
/// * `lt_i` - The number of less-than components.
/// * `and_i` - The number of AND components.
/// * `multi_or_i` - The number of multi-OR components.
/// * `end_anchor` - A boolean indicating whether an end anchor is present.
///
/// # Returns
///
/// A Vec of Strings containing the generated Circom declarations.
fn generate_declarations(
    template_name: &str,
    regex_str: &str,
    state_len: usize,
    eq_i: usize,
    lt_i: usize,
    and_i: usize,
    multi_or_i: usize,
    end_anchor: bool,
    is_safe: bool,
) -> Vec<String> {
    let mut declarations = vec![
        "pragma circom 2.1.5;\n".to_string(),
        "include \"@zk-email/zk-regex-circom/circuits/regex_helpers.circom\";\n".to_string(),
        format!(
            "// regex: {}",
            regex_str.replace('\n', "\\n").replace('\r', "\\r")
        ),
        format!("template {}(msg_bytes) {{", template_name),
        "\tsignal input msg[msg_bytes];".to_string(),
        "\tsignal output out;".to_string(),
        "".to_string(),
        "\tvar num_bytes = msg_bytes+1;".to_string(),
        "\tsignal in[num_bytes];".to_string(),
        "\tsignal in_range_checks[msg_bytes];".to_string(),
        "\tin[0]<==255;".to_string(),
        "\tfor (var i = 0; i < msg_bytes; i++) {".to_string(),
        format!(
            "\t\tin_range_checks[i] <== {}(8)([msg[i], 255]);",
            if is_safe {
                "SemiSafeLessThan"
            } else {
                "LessThan"
            }
        )
        .to_string(),
        "\t\tin_range_checks[i] === 1;".to_string(),
        "\t\tin[i+1] <== msg[i];".to_string(),
        "\t}".to_string(),
        "".to_string(),
    ];

    if eq_i > 0 {
        declarations.push(format!("\tcomponent eq[{}][num_bytes];", eq_i));
    }

    if lt_i > 0 {
        declarations.push(format!("\tcomponent lt[{}][num_bytes];", lt_i));
    }

    if and_i > 0 {
        declarations.push(format!("\tcomponent and[{}][num_bytes];", and_i));
    }

    if multi_or_i > 0 {
        declarations.push(format!("\tcomponent multi_or[{}][num_bytes];", multi_or_i));
    }

    declarations.extend([
        format!("\tsignal states[num_bytes+1][{state_len}];"),
        format!("\tsignal states_tmp[num_bytes+1][{state_len}];"),
        "\tsignal from_zero_enabled[num_bytes+1];".to_string(),
        "\tfrom_zero_enabled[num_bytes] <== 0;".to_string(),
        "\tcomponent state_changed[num_bytes];".to_string(),
        "".to_string(),
    ]);

    if end_anchor {
        declarations.extend([
            "\tsignal padding_start[num_bytes+1];".to_string(),
            "\tpadding_start[0] <== 0;".to_string(),
        ]);
    }

    declarations
}

/// Generates the initialization code for the Circom circuit.
///
/// This function creates the code to initialize all states except the first one to 0.
///
/// # Arguments
///
/// * `state_len` - The total number of states in the DFA.
///
/// # Returns
///
/// A Vec of Strings containing the generated initialization code.
fn generate_init_code(state_len: usize) -> Vec<String> {
    vec![
        format!("\tfor (var i = 1; i < {state_len}; i++) {{"),
        "\t\tstates[0][i] <== 0;".to_string(),
        "\t}".to_string(),
        "".to_string(),
    ]
}

/// Generates the acceptance logic for the Circom circuit.
///
/// This function creates the code to check if the DFA has reached an accepting state,
/// and handles the end anchor logic if present.
///
/// # Arguments
///
/// * `accept_nodes` - A BTreeSet of accepting state indices.
/// * `end_anchor` - A boolean indicating whether an end anchor is present.
///
/// # Returns
///
/// A Result Vec of Strings containing the generated acceptance logic code.
///
/// Returns error if there are no accept nodes or if there is more than one accept node.
fn generate_accept_logic(
    accept_nodes: BTreeSet<usize>,
    end_anchor: bool,
) -> Result<Vec<String>, CompilerError> {
    let mut accept_lines = vec![];

    if accept_nodes.is_empty() {
        return Err(CompilerError::AcceptNodesError(
            "Accept node must exist".to_string(),
        ));
    }

    if accept_nodes.len() != 1 {
        return Err(CompilerError::AcceptNodesError(
            "The size of accept nodes must be one".to_string(),
        ));
    }

    let accept_node = *accept_nodes.iter().next().unwrap();

    accept_lines.push("".to_string());
    accept_lines.push("\tcomponent is_accepted = MultiOR(num_bytes+1);".to_string());
    accept_lines.push("\tfor (var i = 0; i <= num_bytes; i++) {".to_string());
    accept_lines.push(format!(
        "\t\tis_accepted.in[i] <== states[i][{}];",
        accept_node
    ));
    accept_lines.push("\t}".to_string());

    if end_anchor {
        accept_lines.push("\tsignal end_anchor_check[num_bytes+1][2];".to_string());
        accept_lines.push("\tend_anchor_check[0][1] <== 0;".to_string());
        accept_lines.push("\tfor (var i = 0; i < num_bytes; i++) {".to_string());
        accept_lines.push(
            "\t\tend_anchor_check[i+1][0] <== IsEqual()([i, padding_start[num_bytes]]);"
                .to_string(),
        );
        accept_lines.push(
            format!("\t\tend_anchor_check[i+1][1] <== end_anchor_check[i][1] + states[i][{}] * end_anchor_check[i+1][0];", accept_node)
        );
        accept_lines.push("\t}".to_string());
        accept_lines
            .push("\tout <== is_accepted.out * end_anchor_check[num_bytes][1];".to_string());
    } else {
        accept_lines.push("\tout <== is_accepted.out;".to_string());
    }

    Ok(accept_lines)
}

/// Generates the complete Circom circuit as a string.
///
/// This function orchestrates the generation of all parts of the Circom circuit,
/// including declarations, initialization code, state transition logic, and acceptance logic.
///
/// # Arguments
///
/// * `dfa_graph` - A reference to the DFA graph.
/// * `template_name` - The name of the Circom template.
/// * `regex_str` - The regular expression string.
/// * `end_anchor` - A boolean indicating whether an end anchor is present.
///
/// # Returns
///
/// A String containing the complete Circom circuit code.
fn gen_circom_allstr(
    dfa_graph: &DFAGraph,
    template_name: &str,
    regex_str: &str,
    end_anchor: bool,
<<<<<<< HEAD
    is_safe: bool,
) -> String {
=======
) -> Result<String, CompilerError> {
>>>>>>> f2a19e4c
    let state_len = dfa_graph.states.len();

    let (rev_graph, accept_nodes) = build_reverse_graph(state_len, dfa_graph)?;

    let (eq_i, lt_i, and_i, multi_or_i, lines) =
        generate_state_transition_logic(&rev_graph, state_len, end_anchor);

    let declarations = generate_declarations(
        template_name,
        regex_str,
        state_len,
        eq_i,
        lt_i,
        and_i,
        multi_or_i,
        end_anchor,
        is_safe,
    );

    let init_code = generate_init_code(state_len);

    let accept_lines = generate_accept_logic(accept_nodes, end_anchor)?;

    let final_code = [declarations, init_code, lines, accept_lines].concat();

    Ok(final_code.join("\n"))
}

/// Writes the consecutive logic for the Circom circuit.
///
/// This function generates the logic to check for consecutive accepted states.
///
/// # Arguments
///
/// * `accepted_state` - The index of the accepted state.
///
/// # Returns
///
/// A String containing the generated Circom code for consecutive logic.
fn write_consecutive_logic(accepted_state: usize) -> String {
    let mut logic = String::new();
    logic += "\n";
    logic += "\tsignal is_consecutive[msg_bytes+1][3];\n";
    logic += "\tis_consecutive[msg_bytes][2] <== 0;\n";
    logic += "\tfor (var i = 0; i < msg_bytes; i++) {\n";
    logic += &format!(
        "\t\tis_consecutive[msg_bytes-1-i][0] <== states[num_bytes-i][{accepted_state}] * (1 - is_consecutive[msg_bytes-i][2]) + is_consecutive[msg_bytes-i][2];\n"
    );
    logic +=
        "\t\tis_consecutive[msg_bytes-1-i][1] <== state_changed[msg_bytes-i].out * is_consecutive[msg_bytes-1-i][0];\n";
    logic += &format!(
        "\t\tis_consecutive[msg_bytes-1-i][2] <== ORAnd()([(1 - from_zero_enabled[msg_bytes-i+1]), states[num_bytes-i][{accepted_state}], is_consecutive[msg_bytes-1-i][1]]);\n"
    );
    logic += "\t}\n";
    logic
}

/// Writes the previous states logic for the Circom circuit.
///
/// This function generates the logic to compute previous states based on transitions.
///
/// # Arguments
///
/// * `idx` - The index of the current substring.
/// * `ranges` - A slice of references to tuples representing state transitions.
///
/// # Returns
///
/// A String containing the generated Circom code for previous states.
fn write_prev_states(idx: usize, ranges: &[&(usize, usize)]) -> String {
    let mut prev_states = String::new();
    for (trans_idx, &(cur, _)) in ranges.iter().enumerate() {
        if *cur == 0 {
            prev_states += &format!(
                "\t\tprev_states{idx}[{trans_idx}][i] <== from_zero_enabled[i+1] * states[i+1][{cur}];\n"
            );
        } else {
            prev_states += &format!(
                "\t\tprev_states{idx}[{trans_idx}][i] <== (1 - from_zero_enabled[i+1]) * states[i+1][{cur}];\n"
            );
        }
    }
    prev_states
}

/// Writes the substring logic for the Circom circuit.
///
/// This function generates the logic to compute if a substring is present.
///
/// # Arguments
///
/// * `idx` - The index of the current substring.
/// * `ranges` - A slice of references to tuples representing state transitions.
///
/// # Returns
///
/// A String containing the generated Circom code for substring logic.
fn write_is_substr(idx: usize, ranges: &[&(usize, usize)]) -> String {
    let multi_or_inputs = ranges
        .iter()
        .enumerate()
        .map(|(trans_idx, (_, next))| {
            format!("prev_states{idx}[{trans_idx}][i] * states[i+2][{next}]")
        })
        .collect::<Vec<_>>()
        .join(", ");

    format!(
        "\t\tis_substr{idx}[i] <== MultiOR({})([{multi_or_inputs}]);\n",
        ranges.len()
    )
}

/// Writes the reveal logic for the Circom circuit.
///
/// This function generates the logic to reveal a substring if it's present and consecutive.
///
/// # Arguments
///
/// * `idx` - The index of the current substring.
///
/// # Returns
///
/// A String containing the generated Circom code for reveal logic.
fn write_is_reveal_and_reveal(idx: usize) -> String {
    let mut reveal = String::new();
    reveal += &format!(
        "\t\tis_reveal{idx}[i] <== MultiAND(3)([out, is_substr{idx}[i], is_consecutive[i][2]]);\n"
    );
    reveal += &format!("\t\treveal{idx}[i] <== in[i+1] * is_reveal{idx}[i];\n");
    reveal
}

/// Writes the complete substring logic for the Circom circuit.
///
/// This function combines all substring-related logic into a single block.
///
/// # Arguments
///
/// * `idx` - The index of the current substring.
/// * `ranges` - A slice of tuples representing state transitions.
///
/// # Returns
///
/// A String containing the generated Circom code for the complete substring logic.
fn write_substr_logic(idx: usize, ranges: &[(usize, usize)]) -> String {
    let mut logic = String::new();
    logic += &format!("\tsignal prev_states{idx}[{}][msg_bytes];\n", ranges.len());
    logic += &format!("\tsignal is_substr{idx}[msg_bytes];\n");
    logic += &format!("\tsignal is_reveal{idx}[msg_bytes];\n");
    logic += &format!("\tsignal output reveal{idx}[msg_bytes];\n");
    logic += "\tfor (var i = 0; i < msg_bytes; i++) {\n";

    let sorted_ranges = sort_ranges(ranges);
    logic += &format!(
        "\t\t // the {idx}-th substring transitions: {:?}\n",
        sorted_ranges
    );

    logic += &write_prev_states(idx, &sorted_ranges);
    logic += &write_is_substr(idx, &sorted_ranges);
    logic += &write_is_reveal_and_reveal(idx);

    logic += "\t}\n";
    logic
}

/// Sorts the ranges of state transitions.
///
/// # Arguments
///
/// * `ranges` - A slice of tuples representing state transitions.
///
/// # Returns
///
/// A Vec of references to the sorted ranges.
fn sort_ranges(ranges: &[(usize, usize)]) -> Vec<&(usize, usize)> {
    let mut sorted = ranges.iter().collect::<Vec<_>>();
    sorted.sort_by(|a, b| a.0.cmp(&b.0).then(a.1.cmp(&b.1)));
    sorted
}

/// Adds substring constraints to the Circom circuit.
///
/// This function generates the logic for substring matching and consecutive state tracking.
///
/// # Arguments
///
/// * `regex_dfa` - A reference to the RegexAndDFA struct containing the DFA and substring information.
///
/// # Returns
///
/// A Result containing the generated Circom code as a String, or a CompilerError.
fn add_substrs_constraints(regex_dfa: &RegexAndDFA) -> Result<String, CompilerError> {
    let accepted_state =
        get_accepted_state(&regex_dfa.dfa).ok_or(CompilerError::NoAcceptedState)?;
    let mut circom = String::new();

    circom += &write_consecutive_logic(accepted_state);

    circom += &format!(
        "\t// substrings calculated: {:?}\n",
        regex_dfa.substrings.substring_ranges
    );

    for (idx, ranges) in regex_dfa.substrings.substring_ranges.iter().enumerate() {
        circom += &write_substr_logic(idx, &ranges.iter().copied().collect::<Vec<_>>());
    }

    circom += "}";
    Ok(circom)
}

/// Generates a Circom template file for the given regex and DFA.
///
/// This function creates a Circom file containing the circuit logic for the regex matcher.
///
/// # Arguments
///
/// * `regex_and_dfa` - A reference to the RegexAndDFA struct containing the regex and DFA information.
/// * `circom_path` - The path where the generated Circom file should be saved.
/// * `template_name` - The name of the Circom template.
/// * `gen_substrs` - A boolean indicating whether to generate substring constraints.
///
/// # Returns
///
/// A Result indicating success or a CompilerError.
pub(crate) fn gen_circom_template(
    regex_and_dfa: &RegexAndDFA,
    circom_path: &Path,
    template_name: &str,
    gen_substrs: bool,
    is_safe: bool,
) -> Result<(), CompilerError> {
    let circom = gen_circom_allstr(
        &regex_and_dfa.dfa,
        template_name,
        &regex_and_dfa.regex_pattern,
        regex_and_dfa.has_end_anchor,
<<<<<<< HEAD
        is_safe,
    );
=======
    )?;
>>>>>>> f2a19e4c

    let mut file = File::create(circom_path)?;
    file.write_all(circom.as_bytes())?;

    if gen_substrs {
        let substrs = add_substrs_constraints(regex_and_dfa)?;
        file.write_all(substrs.as_bytes())?;
    }

    file.flush()?;
    Ok(())
}

/// Generates a Circom circuit as a string for the given regex and DFA.
///
/// This function creates a string containing the Circom circuit logic for the regex matcher.
///
/// # Arguments
///
/// * `regex_and_dfa` - A reference to the RegexAndDFA struct containing the regex and DFA information.
/// * `template_name` - The name of the Circom template.
///
/// # Returns
///
/// A Result containing the generated Circom code as a String, or a CompilerError.
pub(crate) fn gen_circom_string(
    regex_and_dfa: &RegexAndDFA,
    template_name: &str,
    is_safe: bool,
) -> Result<String, CompilerError> {
    let circom = gen_circom_allstr(
        &regex_and_dfa.dfa,
        template_name,
        &regex_and_dfa.regex_pattern,
        regex_and_dfa.has_end_anchor,
<<<<<<< HEAD
        is_safe,
    );
=======
    )?;
>>>>>>> f2a19e4c
    let substrs = add_substrs_constraints(regex_and_dfa)?;
    let result = circom + &substrs;
    Ok(result)
}<|MERGE_RESOLUTION|>--- conflicted
+++ resolved
@@ -743,12 +743,8 @@
     template_name: &str,
     regex_str: &str,
     end_anchor: bool,
-<<<<<<< HEAD
     is_safe: bool,
-) -> String {
-=======
 ) -> Result<String, CompilerError> {
->>>>>>> f2a19e4c
     let state_len = dfa_graph.states.len();
 
     let (rev_graph, accept_nodes) = build_reverse_graph(state_len, dfa_graph)?;
@@ -988,12 +984,8 @@
         template_name,
         &regex_and_dfa.regex_pattern,
         regex_and_dfa.has_end_anchor,
-<<<<<<< HEAD
         is_safe,
-    );
-=======
     )?;
->>>>>>> f2a19e4c
 
     let mut file = File::create(circom_path)?;
     file.write_all(circom.as_bytes())?;
@@ -1029,12 +1021,8 @@
         template_name,
         &regex_and_dfa.regex_pattern,
         regex_and_dfa.has_end_anchor,
-<<<<<<< HEAD
         is_safe,
-    );
-=======
     )?;
->>>>>>> f2a19e4c
     let substrs = add_substrs_constraints(regex_and_dfa)?;
     let result = circom + &substrs;
     Ok(result)
